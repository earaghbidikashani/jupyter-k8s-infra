--- conflicted
+++ resolved
@@ -295,10 +295,6 @@
 	}
 	sarClient := clientSet.AuthorizationV1().SubjectAccessReviews()
 
-<<<<<<< HEAD
-	// Create server with config (auth config will be loaded when server starts)
-	server := newExtensionServer(config, &logger, k8sClient, sarClient)
-=======
 	// Create KMS JWT manager
 	ctx := context.Background()
 	kmsClient, err := aws.NewKMSClient(ctx)
@@ -316,7 +312,6 @@
 
 	// Create server with config
 	server := newExtensionServer(config, &logger, k8sClient, sarClient, jwtManager)
->>>>>>> dca233ea
 	server.registerAllRoutes()
 
 	// Add the server as a runnable to the manager
