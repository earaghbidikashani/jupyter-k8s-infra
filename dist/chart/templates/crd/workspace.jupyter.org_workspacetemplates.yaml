{{- if .Values.crd.enable }}
---
apiVersion: apiextensions.k8s.io/v1
kind: CustomResourceDefinition
metadata:
  labels:
    {{- include "chart.labels" . | nindent 4 }}
  annotations:
    {{- if .Values.crd.keep }}
    "helm.sh/resource-policy": keep
    {{- end }}
    controller-gen.kubebuilder.io/version: v0.18.0
  name: workspacetemplates.workspace.jupyter.org
spec:
  group: workspace.jupyter.org
  names:
    kind: WorkspaceTemplate
    listKind: WorkspaceTemplateList
    plural: workspacetemplates
    singular: workspacetemplate
  scope: Cluster
  versions:
  - additionalPrinterColumns:
    - jsonPath: .spec.displayName
      name: Display Name
      type: string
    - jsonPath: .spec.defaultImage
      name: Default Image
      type: string
    - jsonPath: .metadata.creationTimestamp
      name: Age
      type: date
    name: v1alpha1
    schema:
      openAPIV3Schema:
        description: |-
          WorkspaceTemplate is the Schema for the workspacetemplates API
          Templates define reusable, secure-by-default configurations for workspaces.
          The spec is immutable after creation - to update a template, create a new version.
        properties:
          apiVersion:
            description: |-
              APIVersion defines the versioned schema of this representation of an object.
              Servers should convert recognized schemas to the latest internal value, and
              may reject unrecognized values.
              More info: https://git.k8s.io/community/contributors/devel/sig-architecture/api-conventions.md#resources
            type: string
          kind:
            description: |-
              Kind is a string value representing the REST resource this object represents.
              Servers may infer this from the endpoint the client submits requests to.
              Cannot be updated.
              In CamelCase.
              More info: https://git.k8s.io/community/contributors/devel/sig-architecture/api-conventions.md#types-kinds
            type: string
          metadata:
            type: object
          spec:
            description: WorkspaceTemplateSpec defines the desired state of WorkspaceTemplate
            properties:
              allowSecondaryStorages:
                default: true
                description: |-
                  AllowSecondaryStorages controls whether workspaces using this template
                  can mount additional storage volumes beyond the primary storage
                type: boolean
              allowedImages:
                description: |-
                  AllowedImages is a list of container images that can be used with this template
                  If empty, only DefaultImage is allowed (secure by default)
                  If populated, workspace can override image with any from this list
                items:
                  type: string
                maxItems: 50
                type: array
              appType:
                description: AppType specifies the application type for workspaces
                  using this template
                type: string
<<<<<<< HEAD
=======
              defaultAccessType:
                default: Public
                description: |-
                  DefaultAccessType specifies the default accessType for workspaces using this template
                  AccessType controls which users may create connections to the workspace.
                enum:
                - Public
                - OwnerOnly
                type: string
>>>>>>> 0d714fad
              defaultAffinity:
                description: DefaultAffinity specifies default node affinity and anti-affinity
                  rules
                properties:
                  nodeAffinity:
                    description: Describes node affinity scheduling rules for the
                      pod.
                    properties:
                      preferredDuringSchedulingIgnoredDuringExecution:
                        description: |-
                          The scheduler will prefer to schedule pods to nodes that satisfy
                          the affinity expressions specified by this field, but it may choose
                          a node that violates one or more of the expressions. The node that is
                          most preferred is the one with the greatest sum of weights, i.e.
                          for each node that meets all of the scheduling requirements (resource
                          request, requiredDuringScheduling affinity expressions, etc.),
                          compute a sum by iterating through the elements of this field and adding
                          "weight" to the sum if the node matches the corresponding matchExpressions; the
                          node(s) with the highest sum are the most preferred.
                        items:
                          description: |-
                            An empty preferred scheduling term matches all objects with implicit weight 0
                            (i.e. it's a no-op). A null preferred scheduling term matches no objects (i.e. is also a no-op).
                          properties:
                            preference:
                              description: A node selector term, associated with the
                                corresponding weight.
                              properties:
                                matchExpressions:
                                  description: A list of node selector requirements
                                    by node's labels.
                                  items:
                                    description: |-
                                      A node selector requirement is a selector that contains values, a key, and an operator
                                      that relates the key and values.
                                    properties:
                                      key:
                                        description: The label key that the selector
                                          applies to.
                                        type: string
                                      operator:
                                        description: |-
                                          Represents a key's relationship to a set of values.
                                          Valid operators are In, NotIn, Exists, DoesNotExist. Gt, and Lt.
                                        type: string
                                      values:
                                        description: |-
                                          An array of string values. If the operator is In or NotIn,
                                          the values array must be non-empty. If the operator is Exists or DoesNotExist,
                                          the values array must be empty. If the operator is Gt or Lt, the values
                                          array must have a single element, which will be interpreted as an integer.
                                          This array is replaced during a strategic merge patch.
                                        items:
                                          type: string
                                        type: array
                                        x-kubernetes-list-type: atomic
                                    required:
                                    - key
                                    - operator
                                    type: object
                                  type: array
                                  x-kubernetes-list-type: atomic
                                matchFields:
                                  description: A list of node selector requirements
                                    by node's fields.
                                  items:
                                    description: |-
                                      A node selector requirement is a selector that contains values, a key, and an operator
                                      that relates the key and values.
                                    properties:
                                      key:
                                        description: The label key that the selector
                                          applies to.
                                        type: string
                                      operator:
                                        description: |-
                                          Represents a key's relationship to a set of values.
                                          Valid operators are In, NotIn, Exists, DoesNotExist. Gt, and Lt.
                                        type: string
                                      values:
                                        description: |-
                                          An array of string values. If the operator is In or NotIn,
                                          the values array must be non-empty. If the operator is Exists or DoesNotExist,
                                          the values array must be empty. If the operator is Gt or Lt, the values
                                          array must have a single element, which will be interpreted as an integer.
                                          This array is replaced during a strategic merge patch.
                                        items:
                                          type: string
                                        type: array
                                        x-kubernetes-list-type: atomic
                                    required:
                                    - key
                                    - operator
                                    type: object
                                  type: array
                                  x-kubernetes-list-type: atomic
                              type: object
                              x-kubernetes-map-type: atomic
                            weight:
                              description: Weight associated with matching the corresponding
                                nodeSelectorTerm, in the range 1-100.
                              format: int32
                              type: integer
                          required:
                          - preference
                          - weight
                          type: object
                        type: array
                        x-kubernetes-list-type: atomic
                      requiredDuringSchedulingIgnoredDuringExecution:
                        description: |-
                          If the affinity requirements specified by this field are not met at
                          scheduling time, the pod will not be scheduled onto the node.
                          If the affinity requirements specified by this field cease to be met
                          at some point during pod execution (e.g. due to an update), the system
                          may or may not try to eventually evict the pod from its node.
                        properties:
                          nodeSelectorTerms:
                            description: Required. A list of node selector terms.
                              The terms are ORed.
                            items:
                              description: |-
                                A null or empty node selector term matches no objects. The requirements of
                                them are ANDed.
                                The TopologySelectorTerm type implements a subset of the NodeSelectorTerm.
                              properties:
                                matchExpressions:
                                  description: A list of node selector requirements
                                    by node's labels.
                                  items:
                                    description: |-
                                      A node selector requirement is a selector that contains values, a key, and an operator
                                      that relates the key and values.
                                    properties:
                                      key:
                                        description: The label key that the selector
                                          applies to.
                                        type: string
                                      operator:
                                        description: |-
                                          Represents a key's relationship to a set of values.
                                          Valid operators are In, NotIn, Exists, DoesNotExist. Gt, and Lt.
                                        type: string
                                      values:
                                        description: |-
                                          An array of string values. If the operator is In or NotIn,
                                          the values array must be non-empty. If the operator is Exists or DoesNotExist,
                                          the values array must be empty. If the operator is Gt or Lt, the values
                                          array must have a single element, which will be interpreted as an integer.
                                          This array is replaced during a strategic merge patch.
                                        items:
                                          type: string
                                        type: array
                                        x-kubernetes-list-type: atomic
                                    required:
                                    - key
                                    - operator
                                    type: object
                                  type: array
                                  x-kubernetes-list-type: atomic
                                matchFields:
                                  description: A list of node selector requirements
                                    by node's fields.
                                  items:
                                    description: |-
                                      A node selector requirement is a selector that contains values, a key, and an operator
                                      that relates the key and values.
                                    properties:
                                      key:
                                        description: The label key that the selector
                                          applies to.
                                        type: string
                                      operator:
                                        description: |-
                                          Represents a key's relationship to a set of values.
                                          Valid operators are In, NotIn, Exists, DoesNotExist. Gt, and Lt.
                                        type: string
                                      values:
                                        description: |-
                                          An array of string values. If the operator is In or NotIn,
                                          the values array must be non-empty. If the operator is Exists or DoesNotExist,
                                          the values array must be empty. If the operator is Gt or Lt, the values
                                          array must have a single element, which will be interpreted as an integer.
                                          This array is replaced during a strategic merge patch.
                                        items:
                                          type: string
                                        type: array
                                        x-kubernetes-list-type: atomic
                                    required:
                                    - key
                                    - operator
                                    type: object
                                  type: array
                                  x-kubernetes-list-type: atomic
                              type: object
                              x-kubernetes-map-type: atomic
                            type: array
                            x-kubernetes-list-type: atomic
                        required:
                        - nodeSelectorTerms
                        type: object
                        x-kubernetes-map-type: atomic
                    type: object
                  podAffinity:
                    description: Describes pod affinity scheduling rules (e.g. co-locate
                      this pod in the same node, zone, etc. as some other pod(s)).
                    properties:
                      preferredDuringSchedulingIgnoredDuringExecution:
                        description: |-
                          The scheduler will prefer to schedule pods to nodes that satisfy
                          the affinity expressions specified by this field, but it may choose
                          a node that violates one or more of the expressions. The node that is
                          most preferred is the one with the greatest sum of weights, i.e.
                          for each node that meets all of the scheduling requirements (resource
                          request, requiredDuringScheduling affinity expressions, etc.),
                          compute a sum by iterating through the elements of this field and adding
                          "weight" to the sum if the node has pods which matches the corresponding podAffinityTerm; the
                          node(s) with the highest sum are the most preferred.
                        items:
                          description: The weights of all of the matched WeightedPodAffinityTerm
                            fields are added per-node to find the most preferred node(s)
                          properties:
                            podAffinityTerm:
                              description: Required. A pod affinity term, associated
                                with the corresponding weight.
                              properties:
                                labelSelector:
                                  description: |-
                                    A label query over a set of resources, in this case pods.
                                    If it's null, this PodAffinityTerm matches with no Pods.
                                  properties:
                                    matchExpressions:
                                      description: matchExpressions is a list of label
                                        selector requirements. The requirements are
                                        ANDed.
                                      items:
                                        description: |-
                                          A label selector requirement is a selector that contains values, a key, and an operator that
                                          relates the key and values.
                                        properties:
                                          key:
                                            description: key is the label key that
                                              the selector applies to.
                                            type: string
                                          operator:
                                            description: |-
                                              operator represents a key's relationship to a set of values.
                                              Valid operators are In, NotIn, Exists and DoesNotExist.
                                            type: string
                                          values:
                                            description: |-
                                              values is an array of string values. If the operator is In or NotIn,
                                              the values array must be non-empty. If the operator is Exists or DoesNotExist,
                                              the values array must be empty. This array is replaced during a strategic
                                              merge patch.
                                            items:
                                              type: string
                                            type: array
                                            x-kubernetes-list-type: atomic
                                        required:
                                        - key
                                        - operator
                                        type: object
                                      type: array
                                      x-kubernetes-list-type: atomic
                                    matchLabels:
                                      additionalProperties:
                                        type: string
                                      description: |-
                                        matchLabels is a map of {key,value} pairs. A single {key,value} in the matchLabels
                                        map is equivalent to an element of matchExpressions, whose key field is "key", the
                                        operator is "In", and the values array contains only "value". The requirements are ANDed.
                                      type: object
                                  type: object
                                  x-kubernetes-map-type: atomic
                                matchLabelKeys:
                                  description: |-
                                    MatchLabelKeys is a set of pod label keys to select which pods will
                                    be taken into consideration. The keys are used to lookup values from the
                                    incoming pod labels, those key-value labels are merged with `labelSelector` as `key in (value)`
                                    to select the group of existing pods which pods will be taken into consideration
                                    for the incoming pod's pod (anti) affinity. Keys that don't exist in the incoming
                                    pod labels will be ignored. The default value is empty.
                                    The same key is forbidden to exist in both matchLabelKeys and labelSelector.
                                    Also, matchLabelKeys cannot be set when labelSelector isn't set.
                                  items:
                                    type: string
                                  type: array
                                  x-kubernetes-list-type: atomic
                                mismatchLabelKeys:
                                  description: |-
                                    MismatchLabelKeys is a set of pod label keys to select which pods will
                                    be taken into consideration. The keys are used to lookup values from the
                                    incoming pod labels, those key-value labels are merged with `labelSelector` as `key notin (value)`
                                    to select the group of existing pods which pods will be taken into consideration
                                    for the incoming pod's pod (anti) affinity. Keys that don't exist in the incoming
                                    pod labels will be ignored. The default value is empty.
                                    The same key is forbidden to exist in both mismatchLabelKeys and labelSelector.
                                    Also, mismatchLabelKeys cannot be set when labelSelector isn't set.
                                  items:
                                    type: string
                                  type: array
                                  x-kubernetes-list-type: atomic
                                namespaceSelector:
                                  description: |-
                                    A label query over the set of namespaces that the term applies to.
                                    The term is applied to the union of the namespaces selected by this field
                                    and the ones listed in the namespaces field.
                                    null selector and null or empty namespaces list means "this pod's namespace".
                                    An empty selector ({}) matches all namespaces.
                                  properties:
                                    matchExpressions:
                                      description: matchExpressions is a list of label
                                        selector requirements. The requirements are
                                        ANDed.
                                      items:
                                        description: |-
                                          A label selector requirement is a selector that contains values, a key, and an operator that
                                          relates the key and values.
                                        properties:
                                          key:
                                            description: key is the label key that
                                              the selector applies to.
                                            type: string
                                          operator:
                                            description: |-
                                              operator represents a key's relationship to a set of values.
                                              Valid operators are In, NotIn, Exists and DoesNotExist.
                                            type: string
                                          values:
                                            description: |-
                                              values is an array of string values. If the operator is In or NotIn,
                                              the values array must be non-empty. If the operator is Exists or DoesNotExist,
                                              the values array must be empty. This array is replaced during a strategic
                                              merge patch.
                                            items:
                                              type: string
                                            type: array
                                            x-kubernetes-list-type: atomic
                                        required:
                                        - key
                                        - operator
                                        type: object
                                      type: array
                                      x-kubernetes-list-type: atomic
                                    matchLabels:
                                      additionalProperties:
                                        type: string
                                      description: |-
                                        matchLabels is a map of {key,value} pairs. A single {key,value} in the matchLabels
                                        map is equivalent to an element of matchExpressions, whose key field is "key", the
                                        operator is "In", and the values array contains only "value". The requirements are ANDed.
                                      type: object
                                  type: object
                                  x-kubernetes-map-type: atomic
                                namespaces:
                                  description: |-
                                    namespaces specifies a static list of namespace names that the term applies to.
                                    The term is applied to the union of the namespaces listed in this field
                                    and the ones selected by namespaceSelector.
                                    null or empty namespaces list and null namespaceSelector means "this pod's namespace".
                                  items:
                                    type: string
                                  type: array
                                  x-kubernetes-list-type: atomic
                                topologyKey:
                                  description: |-
                                    This pod should be co-located (affinity) or not co-located (anti-affinity) with the pods matching
                                    the labelSelector in the specified namespaces, where co-located is defined as running on a node
                                    whose value of the label with key topologyKey matches that of any node on which any of the
                                    selected pods is running.
                                    Empty topologyKey is not allowed.
                                  type: string
                              required:
                              - topologyKey
                              type: object
                            weight:
                              description: |-
                                weight associated with matching the corresponding podAffinityTerm,
                                in the range 1-100.
                              format: int32
                              type: integer
                          required:
                          - podAffinityTerm
                          - weight
                          type: object
                        type: array
                        x-kubernetes-list-type: atomic
                      requiredDuringSchedulingIgnoredDuringExecution:
                        description: |-
                          If the affinity requirements specified by this field are not met at
                          scheduling time, the pod will not be scheduled onto the node.
                          If the affinity requirements specified by this field cease to be met
                          at some point during pod execution (e.g. due to a pod label update), the
                          system may or may not try to eventually evict the pod from its node.
                          When there are multiple elements, the lists of nodes corresponding to each
                          podAffinityTerm are intersected, i.e. all terms must be satisfied.
                        items:
                          description: |-
                            Defines a set of pods (namely those matching the labelSelector
                            relative to the given namespace(s)) that this pod should be
                            co-located (affinity) or not co-located (anti-affinity) with,
                            where co-located is defined as running on a node whose value of
                            the label with key <topologyKey> matches that of any node on which
                            a pod of the set of pods is running
                          properties:
                            labelSelector:
                              description: |-
                                A label query over a set of resources, in this case pods.
                                If it's null, this PodAffinityTerm matches with no Pods.
                              properties:
                                matchExpressions:
                                  description: matchExpressions is a list of label
                                    selector requirements. The requirements are ANDed.
                                  items:
                                    description: |-
                                      A label selector requirement is a selector that contains values, a key, and an operator that
                                      relates the key and values.
                                    properties:
                                      key:
                                        description: key is the label key that the
                                          selector applies to.
                                        type: string
                                      operator:
                                        description: |-
                                          operator represents a key's relationship to a set of values.
                                          Valid operators are In, NotIn, Exists and DoesNotExist.
                                        type: string
                                      values:
                                        description: |-
                                          values is an array of string values. If the operator is In or NotIn,
                                          the values array must be non-empty. If the operator is Exists or DoesNotExist,
                                          the values array must be empty. This array is replaced during a strategic
                                          merge patch.
                                        items:
                                          type: string
                                        type: array
                                        x-kubernetes-list-type: atomic
                                    required:
                                    - key
                                    - operator
                                    type: object
                                  type: array
                                  x-kubernetes-list-type: atomic
                                matchLabels:
                                  additionalProperties:
                                    type: string
                                  description: |-
                                    matchLabels is a map of {key,value} pairs. A single {key,value} in the matchLabels
                                    map is equivalent to an element of matchExpressions, whose key field is "key", the
                                    operator is "In", and the values array contains only "value". The requirements are ANDed.
                                  type: object
                              type: object
                              x-kubernetes-map-type: atomic
                            matchLabelKeys:
                              description: |-
                                MatchLabelKeys is a set of pod label keys to select which pods will
                                be taken into consideration. The keys are used to lookup values from the
                                incoming pod labels, those key-value labels are merged with `labelSelector` as `key in (value)`
                                to select the group of existing pods which pods will be taken into consideration
                                for the incoming pod's pod (anti) affinity. Keys that don't exist in the incoming
                                pod labels will be ignored. The default value is empty.
                                The same key is forbidden to exist in both matchLabelKeys and labelSelector.
                                Also, matchLabelKeys cannot be set when labelSelector isn't set.
                              items:
                                type: string
                              type: array
                              x-kubernetes-list-type: atomic
                            mismatchLabelKeys:
                              description: |-
                                MismatchLabelKeys is a set of pod label keys to select which pods will
                                be taken into consideration. The keys are used to lookup values from the
                                incoming pod labels, those key-value labels are merged with `labelSelector` as `key notin (value)`
                                to select the group of existing pods which pods will be taken into consideration
                                for the incoming pod's pod (anti) affinity. Keys that don't exist in the incoming
                                pod labels will be ignored. The default value is empty.
                                The same key is forbidden to exist in both mismatchLabelKeys and labelSelector.
                                Also, mismatchLabelKeys cannot be set when labelSelector isn't set.
                              items:
                                type: string
                              type: array
                              x-kubernetes-list-type: atomic
                            namespaceSelector:
                              description: |-
                                A label query over the set of namespaces that the term applies to.
                                The term is applied to the union of the namespaces selected by this field
                                and the ones listed in the namespaces field.
                                null selector and null or empty namespaces list means "this pod's namespace".
                                An empty selector ({}) matches all namespaces.
                              properties:
                                matchExpressions:
                                  description: matchExpressions is a list of label
                                    selector requirements. The requirements are ANDed.
                                  items:
                                    description: |-
                                      A label selector requirement is a selector that contains values, a key, and an operator that
                                      relates the key and values.
                                    properties:
                                      key:
                                        description: key is the label key that the
                                          selector applies to.
                                        type: string
                                      operator:
                                        description: |-
                                          operator represents a key's relationship to a set of values.
                                          Valid operators are In, NotIn, Exists and DoesNotExist.
                                        type: string
                                      values:
                                        description: |-
                                          values is an array of string values. If the operator is In or NotIn,
                                          the values array must be non-empty. If the operator is Exists or DoesNotExist,
                                          the values array must be empty. This array is replaced during a strategic
                                          merge patch.
                                        items:
                                          type: string
                                        type: array
                                        x-kubernetes-list-type: atomic
                                    required:
                                    - key
                                    - operator
                                    type: object
                                  type: array
                                  x-kubernetes-list-type: atomic
                                matchLabels:
                                  additionalProperties:
                                    type: string
                                  description: |-
                                    matchLabels is a map of {key,value} pairs. A single {key,value} in the matchLabels
                                    map is equivalent to an element of matchExpressions, whose key field is "key", the
                                    operator is "In", and the values array contains only "value". The requirements are ANDed.
                                  type: object
                              type: object
                              x-kubernetes-map-type: atomic
                            namespaces:
                              description: |-
                                namespaces specifies a static list of namespace names that the term applies to.
                                The term is applied to the union of the namespaces listed in this field
                                and the ones selected by namespaceSelector.
                                null or empty namespaces list and null namespaceSelector means "this pod's namespace".
                              items:
                                type: string
                              type: array
                              x-kubernetes-list-type: atomic
                            topologyKey:
                              description: |-
                                This pod should be co-located (affinity) or not co-located (anti-affinity) with the pods matching
                                the labelSelector in the specified namespaces, where co-located is defined as running on a node
                                whose value of the label with key topologyKey matches that of any node on which any of the
                                selected pods is running.
                                Empty topologyKey is not allowed.
                              type: string
                          required:
                          - topologyKey
                          type: object
                        type: array
                        x-kubernetes-list-type: atomic
                    type: object
                  podAntiAffinity:
                    description: Describes pod anti-affinity scheduling rules (e.g.
                      avoid putting this pod in the same node, zone, etc. as some
                      other pod(s)).
                    properties:
                      preferredDuringSchedulingIgnoredDuringExecution:
                        description: |-
                          The scheduler will prefer to schedule pods to nodes that satisfy
                          the anti-affinity expressions specified by this field, but it may choose
                          a node that violates one or more of the expressions. The node that is
                          most preferred is the one with the greatest sum of weights, i.e.
                          for each node that meets all of the scheduling requirements (resource
                          request, requiredDuringScheduling anti-affinity expressions, etc.),
                          compute a sum by iterating through the elements of this field and subtracting
                          "weight" from the sum if the node has pods which matches the corresponding podAffinityTerm; the
                          node(s) with the highest sum are the most preferred.
                        items:
                          description: The weights of all of the matched WeightedPodAffinityTerm
                            fields are added per-node to find the most preferred node(s)
                          properties:
                            podAffinityTerm:
                              description: Required. A pod affinity term, associated
                                with the corresponding weight.
                              properties:
                                labelSelector:
                                  description: |-
                                    A label query over a set of resources, in this case pods.
                                    If it's null, this PodAffinityTerm matches with no Pods.
                                  properties:
                                    matchExpressions:
                                      description: matchExpressions is a list of label
                                        selector requirements. The requirements are
                                        ANDed.
                                      items:
                                        description: |-
                                          A label selector requirement is a selector that contains values, a key, and an operator that
                                          relates the key and values.
                                        properties:
                                          key:
                                            description: key is the label key that
                                              the selector applies to.
                                            type: string
                                          operator:
                                            description: |-
                                              operator represents a key's relationship to a set of values.
                                              Valid operators are In, NotIn, Exists and DoesNotExist.
                                            type: string
                                          values:
                                            description: |-
                                              values is an array of string values. If the operator is In or NotIn,
                                              the values array must be non-empty. If the operator is Exists or DoesNotExist,
                                              the values array must be empty. This array is replaced during a strategic
                                              merge patch.
                                            items:
                                              type: string
                                            type: array
                                            x-kubernetes-list-type: atomic
                                        required:
                                        - key
                                        - operator
                                        type: object
                                      type: array
                                      x-kubernetes-list-type: atomic
                                    matchLabels:
                                      additionalProperties:
                                        type: string
                                      description: |-
                                        matchLabels is a map of {key,value} pairs. A single {key,value} in the matchLabels
                                        map is equivalent to an element of matchExpressions, whose key field is "key", the
                                        operator is "In", and the values array contains only "value". The requirements are ANDed.
                                      type: object
                                  type: object
                                  x-kubernetes-map-type: atomic
                                matchLabelKeys:
                                  description: |-
                                    MatchLabelKeys is a set of pod label keys to select which pods will
                                    be taken into consideration. The keys are used to lookup values from the
                                    incoming pod labels, those key-value labels are merged with `labelSelector` as `key in (value)`
                                    to select the group of existing pods which pods will be taken into consideration
                                    for the incoming pod's pod (anti) affinity. Keys that don't exist in the incoming
                                    pod labels will be ignored. The default value is empty.
                                    The same key is forbidden to exist in both matchLabelKeys and labelSelector.
                                    Also, matchLabelKeys cannot be set when labelSelector isn't set.
                                  items:
                                    type: string
                                  type: array
                                  x-kubernetes-list-type: atomic
                                mismatchLabelKeys:
                                  description: |-
                                    MismatchLabelKeys is a set of pod label keys to select which pods will
                                    be taken into consideration. The keys are used to lookup values from the
                                    incoming pod labels, those key-value labels are merged with `labelSelector` as `key notin (value)`
                                    to select the group of existing pods which pods will be taken into consideration
                                    for the incoming pod's pod (anti) affinity. Keys that don't exist in the incoming
                                    pod labels will be ignored. The default value is empty.
                                    The same key is forbidden to exist in both mismatchLabelKeys and labelSelector.
                                    Also, mismatchLabelKeys cannot be set when labelSelector isn't set.
                                  items:
                                    type: string
                                  type: array
                                  x-kubernetes-list-type: atomic
                                namespaceSelector:
                                  description: |-
                                    A label query over the set of namespaces that the term applies to.
                                    The term is applied to the union of the namespaces selected by this field
                                    and the ones listed in the namespaces field.
                                    null selector and null or empty namespaces list means "this pod's namespace".
                                    An empty selector ({}) matches all namespaces.
                                  properties:
                                    matchExpressions:
                                      description: matchExpressions is a list of label
                                        selector requirements. The requirements are
                                        ANDed.
                                      items:
                                        description: |-
                                          A label selector requirement is a selector that contains values, a key, and an operator that
                                          relates the key and values.
                                        properties:
                                          key:
                                            description: key is the label key that
                                              the selector applies to.
                                            type: string
                                          operator:
                                            description: |-
                                              operator represents a key's relationship to a set of values.
                                              Valid operators are In, NotIn, Exists and DoesNotExist.
                                            type: string
                                          values:
                                            description: |-
                                              values is an array of string values. If the operator is In or NotIn,
                                              the values array must be non-empty. If the operator is Exists or DoesNotExist,
                                              the values array must be empty. This array is replaced during a strategic
                                              merge patch.
                                            items:
                                              type: string
                                            type: array
                                            x-kubernetes-list-type: atomic
                                        required:
                                        - key
                                        - operator
                                        type: object
                                      type: array
                                      x-kubernetes-list-type: atomic
                                    matchLabels:
                                      additionalProperties:
                                        type: string
                                      description: |-
                                        matchLabels is a map of {key,value} pairs. A single {key,value} in the matchLabels
                                        map is equivalent to an element of matchExpressions, whose key field is "key", the
                                        operator is "In", and the values array contains only "value". The requirements are ANDed.
                                      type: object
                                  type: object
                                  x-kubernetes-map-type: atomic
                                namespaces:
                                  description: |-
                                    namespaces specifies a static list of namespace names that the term applies to.
                                    The term is applied to the union of the namespaces listed in this field
                                    and the ones selected by namespaceSelector.
                                    null or empty namespaces list and null namespaceSelector means "this pod's namespace".
                                  items:
                                    type: string
                                  type: array
                                  x-kubernetes-list-type: atomic
                                topologyKey:
                                  description: |-
                                    This pod should be co-located (affinity) or not co-located (anti-affinity) with the pods matching
                                    the labelSelector in the specified namespaces, where co-located is defined as running on a node
                                    whose value of the label with key topologyKey matches that of any node on which any of the
                                    selected pods is running.
                                    Empty topologyKey is not allowed.
                                  type: string
                              required:
                              - topologyKey
                              type: object
                            weight:
                              description: |-
                                weight associated with matching the corresponding podAffinityTerm,
                                in the range 1-100.
                              format: int32
                              type: integer
                          required:
                          - podAffinityTerm
                          - weight
                          type: object
                        type: array
                        x-kubernetes-list-type: atomic
                      requiredDuringSchedulingIgnoredDuringExecution:
                        description: |-
                          If the anti-affinity requirements specified by this field are not met at
                          scheduling time, the pod will not be scheduled onto the node.
                          If the anti-affinity requirements specified by this field cease to be met
                          at some point during pod execution (e.g. due to a pod label update), the
                          system may or may not try to eventually evict the pod from its node.
                          When there are multiple elements, the lists of nodes corresponding to each
                          podAffinityTerm are intersected, i.e. all terms must be satisfied.
                        items:
                          description: |-
                            Defines a set of pods (namely those matching the labelSelector
                            relative to the given namespace(s)) that this pod should be
                            co-located (affinity) or not co-located (anti-affinity) with,
                            where co-located is defined as running on a node whose value of
                            the label with key <topologyKey> matches that of any node on which
                            a pod of the set of pods is running
                          properties:
                            labelSelector:
                              description: |-
                                A label query over a set of resources, in this case pods.
                                If it's null, this PodAffinityTerm matches with no Pods.
                              properties:
                                matchExpressions:
                                  description: matchExpressions is a list of label
                                    selector requirements. The requirements are ANDed.
                                  items:
                                    description: |-
                                      A label selector requirement is a selector that contains values, a key, and an operator that
                                      relates the key and values.
                                    properties:
                                      key:
                                        description: key is the label key that the
                                          selector applies to.
                                        type: string
                                      operator:
                                        description: |-
                                          operator represents a key's relationship to a set of values.
                                          Valid operators are In, NotIn, Exists and DoesNotExist.
                                        type: string
                                      values:
                                        description: |-
                                          values is an array of string values. If the operator is In or NotIn,
                                          the values array must be non-empty. If the operator is Exists or DoesNotExist,
                                          the values array must be empty. This array is replaced during a strategic
                                          merge patch.
                                        items:
                                          type: string
                                        type: array
                                        x-kubernetes-list-type: atomic
                                    required:
                                    - key
                                    - operator
                                    type: object
                                  type: array
                                  x-kubernetes-list-type: atomic
                                matchLabels:
                                  additionalProperties:
                                    type: string
                                  description: |-
                                    matchLabels is a map of {key,value} pairs. A single {key,value} in the matchLabels
                                    map is equivalent to an element of matchExpressions, whose key field is "key", the
                                    operator is "In", and the values array contains only "value". The requirements are ANDed.
                                  type: object
                              type: object
                              x-kubernetes-map-type: atomic
                            matchLabelKeys:
                              description: |-
                                MatchLabelKeys is a set of pod label keys to select which pods will
                                be taken into consideration. The keys are used to lookup values from the
                                incoming pod labels, those key-value labels are merged with `labelSelector` as `key in (value)`
                                to select the group of existing pods which pods will be taken into consideration
                                for the incoming pod's pod (anti) affinity. Keys that don't exist in the incoming
                                pod labels will be ignored. The default value is empty.
                                The same key is forbidden to exist in both matchLabelKeys and labelSelector.
                                Also, matchLabelKeys cannot be set when labelSelector isn't set.
                              items:
                                type: string
                              type: array
                              x-kubernetes-list-type: atomic
                            mismatchLabelKeys:
                              description: |-
                                MismatchLabelKeys is a set of pod label keys to select which pods will
                                be taken into consideration. The keys are used to lookup values from the
                                incoming pod labels, those key-value labels are merged with `labelSelector` as `key notin (value)`
                                to select the group of existing pods which pods will be taken into consideration
                                for the incoming pod's pod (anti) affinity. Keys that don't exist in the incoming
                                pod labels will be ignored. The default value is empty.
                                The same key is forbidden to exist in both mismatchLabelKeys and labelSelector.
                                Also, mismatchLabelKeys cannot be set when labelSelector isn't set.
                              items:
                                type: string
                              type: array
                              x-kubernetes-list-type: atomic
                            namespaceSelector:
                              description: |-
                                A label query over the set of namespaces that the term applies to.
                                The term is applied to the union of the namespaces selected by this field
                                and the ones listed in the namespaces field.
                                null selector and null or empty namespaces list means "this pod's namespace".
                                An empty selector ({}) matches all namespaces.
                              properties:
                                matchExpressions:
                                  description: matchExpressions is a list of label
                                    selector requirements. The requirements are ANDed.
                                  items:
                                    description: |-
                                      A label selector requirement is a selector that contains values, a key, and an operator that
                                      relates the key and values.
                                    properties:
                                      key:
                                        description: key is the label key that the
                                          selector applies to.
                                        type: string
                                      operator:
                                        description: |-
                                          operator represents a key's relationship to a set of values.
                                          Valid operators are In, NotIn, Exists and DoesNotExist.
                                        type: string
                                      values:
                                        description: |-
                                          values is an array of string values. If the operator is In or NotIn,
                                          the values array must be non-empty. If the operator is Exists or DoesNotExist,
                                          the values array must be empty. This array is replaced during a strategic
                                          merge patch.
                                        items:
                                          type: string
                                        type: array
                                        x-kubernetes-list-type: atomic
                                    required:
                                    - key
                                    - operator
                                    type: object
                                  type: array
                                  x-kubernetes-list-type: atomic
                                matchLabels:
                                  additionalProperties:
                                    type: string
                                  description: |-
                                    matchLabels is a map of {key,value} pairs. A single {key,value} in the matchLabels
                                    map is equivalent to an element of matchExpressions, whose key field is "key", the
                                    operator is "In", and the values array contains only "value". The requirements are ANDed.
                                  type: object
                              type: object
                              x-kubernetes-map-type: atomic
                            namespaces:
                              description: |-
                                namespaces specifies a static list of namespace names that the term applies to.
                                The term is applied to the union of the namespaces listed in this field
                                and the ones selected by namespaceSelector.
                                null or empty namespaces list and null namespaceSelector means "this pod's namespace".
                              items:
                                type: string
                              type: array
                              x-kubernetes-list-type: atomic
                            topologyKey:
                              description: |-
                                This pod should be co-located (affinity) or not co-located (anti-affinity) with the pods matching
                                the labelSelector in the specified namespaces, where co-located is defined as running on a node
                                whose value of the label with key topologyKey matches that of any node on which any of the
                                selected pods is running.
                                Empty topologyKey is not allowed.
                              type: string
                          required:
                          - topologyKey
                          type: object
                        type: array
                        x-kubernetes-list-type: atomic
                    type: object
                type: object
              defaultContainerConfig:
                description: DefaultContainerConfig specifies default container command
                  and args configuration
                properties:
                  args:
                    description: Args specifies the container arguments
                    items:
                      type: string
                    type: array
                  command:
                    description: Command specifies the container command
                    items:
                      type: string
                    type: array
                type: object
              defaultImage:
                description: DefaultImage is the default container image for workspaces
                  using this template
                maxLength: 500
                minLength: 1
                type: string
              defaultLifecycle:
                description: DefaultLifecycle specifies default lifecycle hooks for
                  workspaces using this template
                properties:
                  postStart:
                    description: |-
                      PostStart is called immediately after a container is created. If the handler fails,
                      the container is terminated and restarted according to its restart policy.
                      Other management of the container blocks until the hook completes.
                      More info: https://kubernetes.io/docs/concepts/containers/container-lifecycle-hooks/#container-hooks
                    properties:
                      exec:
                        description: Exec specifies a command to execute in the container.
                        properties:
                          command:
                            description: |-
                              Command is the command line to execute inside the container, the working directory for the
                              command  is root ('/') in the container's filesystem. The command is simply exec'd, it is
                              not run inside a shell, so traditional shell instructions ('|', etc) won't work. To use
                              a shell, you need to explicitly call out to that shell.
                              Exit status of 0 is treated as live/healthy and non-zero is unhealthy.
                            items:
                              type: string
                            type: array
                            x-kubernetes-list-type: atomic
                        type: object
                      httpGet:
                        description: HTTPGet specifies an HTTP GET request to perform.
                        properties:
                          host:
                            description: |-
                              Host name to connect to, defaults to the pod IP. You probably want to set
                              "Host" in httpHeaders instead.
                            type: string
                          httpHeaders:
                            description: Custom headers to set in the request. HTTP
                              allows repeated headers.
                            items:
                              description: HTTPHeader describes a custom header to
                                be used in HTTP probes
                              properties:
                                name:
                                  description: |-
                                    The header field name.
                                    This will be canonicalized upon output, so case-variant names will be understood as the same header.
                                  type: string
                                value:
                                  description: The header field value
                                  type: string
                              required:
                              - name
                              - value
                              type: object
                            type: array
                            x-kubernetes-list-type: atomic
                          path:
                            description: Path to access on the HTTP server.
                            type: string
                          port:
                            anyOf:
                            - type: integer
                            - type: string
                            description: |-
                              Name or number of the port to access on the container.
                              Number must be in the range 1 to 65535.
                              Name must be an IANA_SVC_NAME.
                            x-kubernetes-int-or-string: true
                          scheme:
                            description: |-
                              Scheme to use for connecting to the host.
                              Defaults to HTTP.
                            type: string
                        required:
                        - port
                        type: object
                      sleep:
                        description: Sleep represents a duration that the container
                          should sleep.
                        properties:
                          seconds:
                            description: Seconds is the number of seconds to sleep.
                            format: int64
                            type: integer
                        required:
                        - seconds
                        type: object
                      tcpSocket:
                        description: |-
                          Deprecated. TCPSocket is NOT supported as a LifecycleHandler and kept
                          for backward compatibility. There is no validation of this field and
                          lifecycle hooks will fail at runtime when it is specified.
                        properties:
                          host:
                            description: 'Optional: Host name to connect to, defaults
                              to the pod IP.'
                            type: string
                          port:
                            anyOf:
                            - type: integer
                            - type: string
                            description: |-
                              Number or name of the port to access on the container.
                              Number must be in the range 1 to 65535.
                              Name must be an IANA_SVC_NAME.
                            x-kubernetes-int-or-string: true
                        required:
                        - port
                        type: object
                    type: object
                  preStop:
                    description: |-
                      PreStop is called immediately before a container is terminated due to an
                      API request or management event such as liveness/startup probe failure,
                      preemption, resource contention, etc. The handler is not called if the
                      container crashes or exits. The Pod's termination grace period countdown begins before the
                      PreStop hook is executed. Regardless of the outcome of the handler, the
                      container will eventually terminate within the Pod's termination grace
                      period (unless delayed by finalizers). Other management of the container blocks until the hook completes
                      or until the termination grace period is reached.
                      More info: https://kubernetes.io/docs/concepts/containers/container-lifecycle-hooks/#container-hooks
                    properties:
                      exec:
                        description: Exec specifies a command to execute in the container.
                        properties:
                          command:
                            description: |-
                              Command is the command line to execute inside the container, the working directory for the
                              command  is root ('/') in the container's filesystem. The command is simply exec'd, it is
                              not run inside a shell, so traditional shell instructions ('|', etc) won't work. To use
                              a shell, you need to explicitly call out to that shell.
                              Exit status of 0 is treated as live/healthy and non-zero is unhealthy.
                            items:
                              type: string
                            type: array
                            x-kubernetes-list-type: atomic
                        type: object
                      httpGet:
                        description: HTTPGet specifies an HTTP GET request to perform.
                        properties:
                          host:
                            description: |-
                              Host name to connect to, defaults to the pod IP. You probably want to set
                              "Host" in httpHeaders instead.
                            type: string
                          httpHeaders:
                            description: Custom headers to set in the request. HTTP
                              allows repeated headers.
                            items:
                              description: HTTPHeader describes a custom header to
                                be used in HTTP probes
                              properties:
                                name:
                                  description: |-
                                    The header field name.
                                    This will be canonicalized upon output, so case-variant names will be understood as the same header.
                                  type: string
                                value:
                                  description: The header field value
                                  type: string
                              required:
                              - name
                              - value
                              type: object
                            type: array
                            x-kubernetes-list-type: atomic
                          path:
                            description: Path to access on the HTTP server.
                            type: string
                          port:
                            anyOf:
                            - type: integer
                            - type: string
                            description: |-
                              Name or number of the port to access on the container.
                              Number must be in the range 1 to 65535.
                              Name must be an IANA_SVC_NAME.
                            x-kubernetes-int-or-string: true
                          scheme:
                            description: |-
                              Scheme to use for connecting to the host.
                              Defaults to HTTP.
                            type: string
                        required:
                        - port
                        type: object
                      sleep:
                        description: Sleep represents a duration that the container
                          should sleep.
                        properties:
                          seconds:
                            description: Seconds is the number of seconds to sleep.
                            format: int64
                            type: integer
                        required:
                        - seconds
                        type: object
                      tcpSocket:
                        description: |-
                          Deprecated. TCPSocket is NOT supported as a LifecycleHandler and kept
                          for backward compatibility. There is no validation of this field and
                          lifecycle hooks will fail at runtime when it is specified.
                        properties:
                          host:
                            description: 'Optional: Host name to connect to, defaults
                              to the pod IP.'
                            type: string
                          port:
                            anyOf:
                            - type: integer
                            - type: string
                            description: |-
                              Number or name of the port to access on the container.
                              Number must be in the range 1 to 65535.
                              Name must be an IANA_SVC_NAME.
                            x-kubernetes-int-or-string: true
                        required:
                        - port
                        type: object
                    type: object
                  stopSignal:
                    description: |-
                      StopSignal defines which signal will be sent to a container when it is being stopped.
                      If not specified, the default is defined by the container runtime in use.
                      StopSignal can only be set for Pods with a non-empty .spec.os.name
                    type: string
                type: object
              defaultNodeSelector:
                additionalProperties:
                  type: string
                description: DefaultNodeSelector specifies default node selection
                  constraints
                type: object
              defaultOwnershipType:
                default: Public
                description: |-
                  DefaultOwnershipType specifies default ownershipType for workspaces using this template
                  OwnershipType controls which users may edit/delete the workspace
                enum:
                - Public
                - OwnerOnly
                type: string
              defaultResources:
                description: DefaultResources specifies the default resource requirements
                properties:
                  claims:
                    description: |-
                      Claims lists the names of resources, defined in spec.resourceClaims,
                      that are used by this container.

                      This field depends on the
                      DynamicResourceAllocation feature gate.

                      This field is immutable. It can only be set for containers.
                    items:
                      description: ResourceClaim references one entry in PodSpec.ResourceClaims.
                      properties:
                        name:
                          description: |-
                            Name must match the name of one entry in pod.spec.resourceClaims of
                            the Pod where this field is used. It makes that resource available
                            inside a container.
                          type: string
                        request:
                          description: |-
                            Request is the name chosen for a request in the referenced claim.
                            If empty, everything from the claim is made available, otherwise
                            only the result of this request.
                          type: string
                      required:
                      - name
                      type: object
                    type: array
                    x-kubernetes-list-map-keys:
                    - name
                    x-kubernetes-list-type: map
                  limits:
                    additionalProperties:
                      anyOf:
                      - type: integer
                      - type: string
                      pattern: ^(\+|-)?(([0-9]+(\.[0-9]*)?)|(\.[0-9]+))(([KMGTPE]i)|[numkMGTPE]|([eE](\+|-)?(([0-9]+(\.[0-9]*)?)|(\.[0-9]+))))?$
                      x-kubernetes-int-or-string: true
                    description: |-
                      Limits describes the maximum amount of compute resources allowed.
                      More info: https://kubernetes.io/docs/concepts/configuration/manage-resources-containers/
                    type: object
                  requests:
                    additionalProperties:
                      anyOf:
                      - type: integer
                      - type: string
                      pattern: ^(\+|-)?(([0-9]+(\.[0-9]*)?)|(\.[0-9]+))(([KMGTPE]i)|[numkMGTPE]|([eE](\+|-)?(([0-9]+(\.[0-9]*)?)|(\.[0-9]+))))?$
                      x-kubernetes-int-or-string: true
                    description: |-
                      Requests describes the minimum amount of compute resources required.
                      If Requests is omitted for a container, it defaults to Limits if that is explicitly specified,
                      otherwise to an implementation-defined value. Requests cannot exceed Limits.
                      More info: https://kubernetes.io/docs/concepts/configuration/manage-resources-containers/
                    type: object
                type: object
              defaultTolerations:
                description: DefaultTolerations specifies default tolerations for
                  scheduling on nodes with taints
                items:
                  description: |-
                    The pod this Toleration is attached to tolerates any taint that matches
                    the triple <key,value,effect> using the matching operator <operator>.
                  properties:
                    effect:
                      description: |-
                        Effect indicates the taint effect to match. Empty means match all taint effects.
                        When specified, allowed values are NoSchedule, PreferNoSchedule and NoExecute.
                      type: string
                    key:
                      description: |-
                        Key is the taint key that the toleration applies to. Empty means match all taint keys.
                        If the key is empty, operator must be Exists; this combination means to match all values and all keys.
                      type: string
                    operator:
                      description: |-
                        Operator represents a key's relationship to the value.
                        Valid operators are Exists and Equal. Defaults to Equal.
                        Exists is equivalent to wildcard for value, so that a pod can
                        tolerate all taints of a particular category.
                      type: string
                    tolerationSeconds:
                      description: |-
                        TolerationSeconds represents the period of time the toleration (which must be
                        of effect NoExecute, otherwise this field is ignored) tolerates the taint. By default,
                        it is not set, which means tolerate the taint forever (do not evict). Zero and
                        negative values will be treated as 0 (evict immediately) by the system.
                      format: int64
                      type: integer
                    value:
                      description: |-
                        Value is the taint value the toleration matches to.
                        If the operator is Exists, the value should be empty, otherwise just a regular string.
                      type: string
                  type: object
                type: array
              description:
                description: Description provides additional information about this
                  template
                maxLength: 500
                type: string
              displayName:
                description: DisplayName is the human-readable name of this template
                maxLength: 100
                minLength: 1
                type: string
              environmentVariables:
                description: EnvironmentVariables defines default environment variables
                items:
                  description: EnvVar represents an environment variable present in
                    a Container.
                  properties:
                    name:
                      description: |-
                        Name of the environment variable.
                        May consist of any printable ASCII characters except '='.
                      type: string
                    value:
                      description: |-
                        Variable references $(VAR_NAME) are expanded
                        using the previously defined environment variables in the container and
                        any service environment variables. If a variable cannot be resolved,
                        the reference in the input string will be unchanged. Double $$ are reduced
                        to a single $, which allows for escaping the $(VAR_NAME) syntax: i.e.
                        "$$(VAR_NAME)" will produce the string literal "$(VAR_NAME)".
                        Escaped references will never be expanded, regardless of whether the variable
                        exists or not.
                        Defaults to "".
                      type: string
                    valueFrom:
                      description: Source for the environment variable's value. Cannot
                        be used if value is not empty.
                      properties:
                        configMapKeyRef:
                          description: Selects a key of a ConfigMap.
                          properties:
                            key:
                              description: The key to select.
                              type: string
                            name:
                              default: ""
                              description: |-
                                Name of the referent.
                                This field is effectively required, but due to backwards compatibility is
                                allowed to be empty. Instances of this type with an empty value here are
                                almost certainly wrong.
                                More info: https://kubernetes.io/docs/concepts/overview/working-with-objects/names/#names
                              type: string
                            optional:
                              description: Specify whether the ConfigMap or its key
                                must be defined
                              type: boolean
                          required:
                          - key
                          type: object
                          x-kubernetes-map-type: atomic
                        fieldRef:
                          description: |-
                            Selects a field of the pod: supports metadata.name, metadata.namespace, `metadata.labels['<KEY>']`, `metadata.annotations['<KEY>']`,
                            spec.nodeName, spec.serviceAccountName, status.hostIP, status.podIP, status.podIPs.
                          properties:
                            apiVersion:
                              description: Version of the schema the FieldPath is
                                written in terms of, defaults to "v1".
                              type: string
                            fieldPath:
                              description: Path of the field to select in the specified
                                API version.
                              type: string
                          required:
                          - fieldPath
                          type: object
                          x-kubernetes-map-type: atomic
                        fileKeyRef:
                          description: |-
                            FileKeyRef selects a key of the env file.
                            Requires the EnvFiles feature gate to be enabled.
                          properties:
                            key:
                              description: |-
                                The key within the env file. An invalid key will prevent the pod from starting.
                                The keys defined within a source may consist of any printable ASCII characters except '='.
                                During Alpha stage of the EnvFiles feature gate, the key size is limited to 128 characters.
                              type: string
                            optional:
                              default: false
                              description: |-
                                Specify whether the file or its key must be defined. If the file or key
                                does not exist, then the env var is not published.
                                If optional is set to true and the specified key does not exist,
                                the environment variable will not be set in the Pod's containers.

                                If optional is set to false and the specified key does not exist,
                                an error will be returned during Pod creation.
                              type: boolean
                            path:
                              description: |-
                                The path within the volume from which to select the file.
                                Must be relative and may not contain the '..' path or start with '..'.
                              type: string
                            volumeName:
                              description: The name of the volume mount containing
                                the env file.
                              type: string
                          required:
                          - key
                          - path
                          - volumeName
                          type: object
                          x-kubernetes-map-type: atomic
                        resourceFieldRef:
                          description: |-
                            Selects a resource of the container: only resources limits and requests
                            (limits.cpu, limits.memory, limits.ephemeral-storage, requests.cpu, requests.memory and requests.ephemeral-storage) are currently supported.
                          properties:
                            containerName:
                              description: 'Container name: required for volumes,
                                optional for env vars'
                              type: string
                            divisor:
                              anyOf:
                              - type: integer
                              - type: string
                              description: Specifies the output format of the exposed
                                resources, defaults to "1"
                              pattern: ^(\+|-)?(([0-9]+(\.[0-9]*)?)|(\.[0-9]+))(([KMGTPE]i)|[numkMGTPE]|([eE](\+|-)?(([0-9]+(\.[0-9]*)?)|(\.[0-9]+))))?$
                              x-kubernetes-int-or-string: true
                            resource:
                              description: 'Required: resource to select'
                              type: string
                          required:
                          - resource
                          type: object
                          x-kubernetes-map-type: atomic
                        secretKeyRef:
                          description: Selects a key of a secret in the pod's namespace
                          properties:
                            key:
                              description: The key of the secret to select from.  Must
                                be a valid secret key.
                              type: string
                            name:
                              default: ""
                              description: |-
                                Name of the referent.
                                This field is effectively required, but due to backwards compatibility is
                                allowed to be empty. Instances of this type with an empty value here are
                                almost certainly wrong.
                                More info: https://kubernetes.io/docs/concepts/overview/working-with-objects/names/#names
                              type: string
                            optional:
                              description: Specify whether the Secret or its key must
                                be defined
                              type: boolean
                          required:
                          - key
                          type: object
                          x-kubernetes-map-type: atomic
                      type: object
                  required:
                  - name
                  type: object
                type: array
              primaryStorage:
                description: PrimaryStorage defines storage configuration
                properties:
                  defaultMountPath:
                    default: /home/jovyan
                    description: DefaultMountPath is the default mount path for the
                      storage
                    type: string
                  defaultSize:
                    anyOf:
                    - type: integer
                    - type: string
                    default: 10Gi
                    description: DefaultSize is the default storage size
                    pattern: ^(\+|-)?(([0-9]+(\.[0-9]*)?)|(\.[0-9]+))(([KMGTPE]i)|[numkMGTPE]|([eE](\+|-)?(([0-9]+(\.[0-9]*)?)|(\.[0-9]+))))?$
                    x-kubernetes-int-or-string: true
                  defaultStorageClassName:
                    description: DefaultStorageClassName is the default storage class
                      name
                    type: string
                  maxSize:
                    anyOf:
                    - type: integer
                    - type: string
                    description: MaxSize is the maximum allowed storage size
                    pattern: ^(\+|-)?(([0-9]+(\.[0-9]*)?)|(\.[0-9]+))(([KMGTPE]i)|[numkMGTPE]|([eE](\+|-)?(([0-9]+(\.[0-9]*)?)|(\.[0-9]+))))?$
                    x-kubernetes-int-or-string: true
                  minSize:
                    anyOf:
                    - type: integer
                    - type: string
                    description: MinSize is the minimum allowed storage size
                    pattern: ^(\+|-)?(([0-9]+(\.[0-9]*)?)|(\.[0-9]+))(([KMGTPE]i)|[numkMGTPE]|([eE](\+|-)?(([0-9]+(\.[0-9]*)?)|(\.[0-9]+))))?$
                    x-kubernetes-int-or-string: true
                type: object
              resourceBounds:
                description: ResourceBounds defines the min/max boundaries for resource
                  overrides
                properties:
                  cpu:
                    description: CPU bounds
                    properties:
                      max:
                        anyOf:
                        - type: integer
                        - type: string
                        description: Max is the maximum allowed value
                        pattern: ^(\+|-)?(([0-9]+(\.[0-9]*)?)|(\.[0-9]+))(([KMGTPE]i)|[numkMGTPE]|([eE](\+|-)?(([0-9]+(\.[0-9]*)?)|(\.[0-9]+))))?$
                        x-kubernetes-int-or-string: true
                      min:
                        anyOf:
                        - type: integer
                        - type: string
                        description: Min is the minimum allowed value
                        pattern: ^(\+|-)?(([0-9]+(\.[0-9]*)?)|(\.[0-9]+))(([KMGTPE]i)|[numkMGTPE]|([eE](\+|-)?(([0-9]+(\.[0-9]*)?)|(\.[0-9]+))))?$
                        x-kubernetes-int-or-string: true
                    required:
                    - max
                    - min
                    type: object
                  gpu:
                    description: GPU bounds
                    properties:
                      max:
                        anyOf:
                        - type: integer
                        - type: string
                        description: Max is the maximum allowed value
                        pattern: ^(\+|-)?(([0-9]+(\.[0-9]*)?)|(\.[0-9]+))(([KMGTPE]i)|[numkMGTPE]|([eE](\+|-)?(([0-9]+(\.[0-9]*)?)|(\.[0-9]+))))?$
                        x-kubernetes-int-or-string: true
                      min:
                        anyOf:
                        - type: integer
                        - type: string
                        description: Min is the minimum allowed value
                        pattern: ^(\+|-)?(([0-9]+(\.[0-9]*)?)|(\.[0-9]+))(([KMGTPE]i)|[numkMGTPE]|([eE](\+|-)?(([0-9]+(\.[0-9]*)?)|(\.[0-9]+))))?$
                        x-kubernetes-int-or-string: true
                    required:
                    - max
                    - min
                    type: object
                  memory:
                    description: Memory bounds
                    properties:
                      max:
                        anyOf:
                        - type: integer
                        - type: string
                        description: Max is the maximum allowed value
                        pattern: ^(\+|-)?(([0-9]+(\.[0-9]*)?)|(\.[0-9]+))(([KMGTPE]i)|[numkMGTPE]|([eE](\+|-)?(([0-9]+(\.[0-9]*)?)|(\.[0-9]+))))?$
                        x-kubernetes-int-or-string: true
                      min:
                        anyOf:
                        - type: integer
                        - type: string
                        description: Min is the minimum allowed value
                        pattern: ^(\+|-)?(([0-9]+(\.[0-9]*)?)|(\.[0-9]+))(([KMGTPE]i)|[numkMGTPE]|([eE](\+|-)?(([0-9]+(\.[0-9]*)?)|(\.[0-9]+))))?$
                        x-kubernetes-int-or-string: true
                    required:
                    - max
                    - min
                    type: object
                type: object
            required:
            - defaultImage
            - displayName
            type: object
        type: object
        x-kubernetes-validations:
        - message: template spec is immutable after creation
          rule: self.spec == oldSelf.spec
    served: true
    storage: true
    subresources: {}
{{- end -}}<|MERGE_RESOLUTION|>--- conflicted
+++ resolved
@@ -77,8 +77,6 @@
                 description: AppType specifies the application type for workspaces
                   using this template
                 type: string
-<<<<<<< HEAD
-=======
               defaultAccessType:
                 default: Public
                 description: |-
@@ -88,7 +86,6 @@
                 - Public
                 - OwnerOnly
                 type: string
->>>>>>> 0d714fad
               defaultAffinity:
                 description: DefaultAffinity specifies default node affinity and anti-affinity
                   rules
